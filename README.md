> Looking For Translation to different languages & Locale  [#23](https://github.com/anmol098/waka-readme-stats/issues/23)

# Dev Metrics in Readme with added feature flags 🎌

![Project Preview](https://user-images.githubusercontent.com/25841814/79395484-5081ae80-7fac-11ea-9e27-ac91472e31dd.png)

<p align="center">
  
  ![Project Preview](https://user-images.githubusercontent.com/15426564/88030180-8e1c4780-cb58-11ea-8a8b-b3576dd73652.png)
  
  <h3 align="center">📌✨Awesome Readme Stats</h3>
</p>

----

<p align="center">
   <img src="https://img.shields.io/badge/language-python-blue?style"/>
   <img src="https://img.shields.io/github/license/anmol098/waka-readme-stats"/>
   <img src="https://img.shields.io/github/stars/anmol098/waka-readme-stats"/>
   <img src="https://img.shields.io/github/forks/anmol098/waka-readme-stats"/>
   <img src="https://img.shields.io/static/v1?label=%F0%9F%8C%9F&message=If%20Useful&style=style=flat&color=BC4E99" alt="Star Badge"/>
</p>
<p align="center">
   Are you an early 🐤 or a night 🦉?
   <br/>
   When are you most productive during the day?
   <br/>
   What are languages you code in?
   <br/>
   Let's check out in your profile readme!
</p>

<p align="center">
    <a href="https://github.com/anmol098/waka-readme-stats/issues">Report Bug</a>
    ·
    <a href="https://github.com/anmol098/waka-readme-stats/issues">Request Feature</a>
  </p>

## Prep Work

1. You need to update the markdown file(.md) with 2 comments. You can refer [here](#update-your-readme) for updating it.
2. You'll need a WakaTime API Key. You can get that from your WakaTime Account Settings
    - You can refer [here](#new-to-wakatime), if you're new to WakaTime
3. You'll need a GitHub API Token with `repo` and `user` scope from [here](https://github.com/settings/tokens) if you're running the action to get commit metrics
   > enabling the `repo` scope seems **DANGEROUS**<br/>
   > but this GitHub Action only accesses your commit timestamp and lines of code added or deleted in repository you contributed.
   - You can use [this](#profile-repository) example to work it out
4. You need to save the WakaTime API Key and the GitHub API Token in the repository secrets. You can find that in the Settings of your repository. Be sure to save those as the following.
    - WakaTime API Key as `WAKATIME_API_KEY=<your wakatime API Key>`
    - GitHub Personal Access Token as `GH_TOKEN=<your github access token>`
5. You can enable and disable feature flags based on requirements.


This Action will run everyday at 00.00 IST

## Update your Readme

Add a comment to your `README.md` like this:

```md
<!--START_SECTION:waka-->
<!--END_SECTION:waka-->
```

These lines will be our entry-points for the dev metrics.

## New to WakaTime

WakaTime gives you an idea of the time you really spent on coding. This helps you boost your productivity and competitive edge.

- Head over to <https://wakatime.com> and create an account.
- Get your WakaTime API Key from your [Account Settings in WakaTime](https://wakatime.com/settings/account).
- Install the [WakaTime plugin](https://wakatime.com/plugins) in your favourite editor / IDE.
- Paste in your API key to start the analysis.

### Profile Repository

You'll need to get a [GitHub Access Token](https://docs.github.com/en/actions/configuring-and-managing-workflows/authenticating-with-the-github_token) with a `repo` and `user` scope and save it in the Repo Secrets `GH_TOKEN = <Your GitHub Access Token>`

Here is Sample Workflow File for running it:

```yml
name: Waka Readme

on:
  schedule:
    # Runs at 12am IST
    - cron: '30 18 * * *'

jobs:
  update-readme:
    name: Update Readme with Metrics
    runs-on: ubuntu-latest
    steps:
      - uses: anmol098/waka-readme-stats@master
        with:
          WAKATIME_API_KEY: ${{ secrets.WAKATIME_API_KEY }}
          GH_TOKEN: ${{ secrets.GH_TOKEN }}
```
## Extras

1. If you want to add the other info to your stats, you can add multiple `FLAGS` in your workflow file by default all flags are enabled 
>except the lines of code flag due to heavy operation performed

```yml
- uses: anmol098/waka-readme-stats@master
        with:
          WAKATIME_API_KEY: ${{ secrets.WAKATIME_API_KEY }}
          GH_TOKEN: ${{ secrets.GH_TOKEN }}
          SHOW_OS: "False"
          SHOW_PROJECTS: "False"
```

### Flags Available

---

`LOCALE`  This Flag can be used to show stats in your language default is english uses Locale [Short Hand](https://saimana.com/list-of-country-locale-code/) to be passed in the flag variable example of the final result can be found [here](https://github.com/anmol098/anmol098/blob/master/Readme-fr.md)


`SHOW_LINES_OF_CODE`       flag can be set to `True` to show the Lines of code writen till date

![Lines of code](https://img.shields.io/badge/From%20Hello%20World%20I've%20written-1.3%20million%20Lines%20of%20code-blue)

`SHOW_PROFILE_VIEWS`       flag can be set to `False` to hide the Profile views

![Profile Views](http://img.shields.io/badge/Profile%20Views-2189-blue)


`SHOW_COMMIT`       flag can be set to `False` to hide the commit stats

**I'm an early 🐤** 
```text
🌞 Morning    95 commits     ███████░░░░░░░░░░░░░░░░░░   30.55% 
🌆 Daytime    78 commits     ██████░░░░░░░░░░░░░░░░░░░   25.08% 
🌃 Evening    112 commits    █████████░░░░░░░░░░░░░░░░   36.01% 
🌙 Night      26 commits     ██░░░░░░░░░░░░░░░░░░░░░░░   8.36%

```

`SHOW_DAYS_OF_WEEK`       flag can be set to `False` to hide the commits made on different days of week

📅 **I'm Most Productive on Sundays** 

```text
Monday       50 commits     ███░░░░░░░░░░░░░░░░░░░░░░   13.19% 
Tuesday      85 commits     █████░░░░░░░░░░░░░░░░░░░░   22.43% 
Wednesday    56 commits     ███░░░░░░░░░░░░░░░░░░░░░░   14.78% 
Thursday     44 commits     ███░░░░░░░░░░░░░░░░░░░░░░   11.61% 
Friday       28 commits     █░░░░░░░░░░░░░░░░░░░░░░░░   7.39% 
Saturday     30 commits     ██░░░░░░░░░░░░░░░░░░░░░░░   7.92% 
Sunday       86 commits     █████░░░░░░░░░░░░░░░░░░░░   22.69%

```

`SHOW_LANGUAGE`       flag can be set to `False` to hide the Coding Language You use

```text
💬 Languages:
JavaScript               5 hrs 26 mins       ███████████████░░░░░░░░░░   61.97%
PHP                      1 hr 35 mins        ████░░░░░░░░░░░░░░░░░░░░░   18.07%
Markdown                 1 hr 9 mins         ███░░░░░░░░░░░░░░░░░░░░░░   13.3%
Python                   22 mins             █░░░░░░░░░░░░░░░░░░░░░░░░   4.32%
XML                      8 mins              ░░░░░░░░░░░░░░░░░░░░░░░░░   1.62%
```


`SHOW_OS`       flag can be set to `False` to hide the OS details

```text
💻 Operating Systems:
Windows                  8 hrs 46 mins       █████████████████████████   100.0%
```

`SHOW_PROJECTS` flag can be set to `False` to hide the Projects worked on

```text
🐱‍💻 Projects:
ctx_connector            4 hrs 3 mins        ███████████░░░░░░░░░░░░░░   46.33%
NetSuite-Connector       1 hr 31 mins        ████░░░░░░░░░░░░░░░░░░░░░   17.29%
mango-web-master         1 hr 12 mins        ███░░░░░░░░░░░░░░░░░░░░░░   13.77%
cable                    54 mins             ██░░░░░░░░░░░░░░░░░░░░░░░   10.41%
denAPI                   40 mins             ██░░░░░░░░░░░░░░░░░░░░░░░   7.66%
```

`SHOW_TIMEZONE` flag can be set to `False` to hide the time zone you are in

```text
⌚︎ Timezone: Asia/Calcutta
```

`SHOW_EDITORS`  flag can be set to `False` to hide the list of code-editors used

```text
🔥 Editors:
WebStorm                 6 hrs 47 mins       ███████████████████░░░░░░   77.43%
PhpStorm                 1 hr 35 mins        ████░░░░░░░░░░░░░░░░░░░░░   18.07%
PyCharm                  23 mins             █░░░░░░░░░░░░░░░░░░░░░░░░   4.49%
```

`SHOW_LANGUAGE_PER_REPO`  flag can be set to `False` to hide the Number of repository in different language and frameworks

**I mostly code in Vue** 

```text
Vue          8 repos        ██████░░░░░░░░░░░░░░░░░░░   25.0% 
Java         6 repos        ████░░░░░░░░░░░░░░░░░░░░░   18.75% 
JavaScript   6 repos        ████░░░░░░░░░░░░░░░░░░░░░   18.75% 
PHP          3 repos        ██░░░░░░░░░░░░░░░░░░░░░░░   9.38% 
Python       2 repos        █░░░░░░░░░░░░░░░░░░░░░░░░   6.25% 
Dart         2 repos        █░░░░░░░░░░░░░░░░░░░░░░░░   6.25% 
CSS          2 repos        █░░░░░░░░░░░░░░░░░░░░░░░░   6.25%

```

`SHOW_SHORT_INFO`  flag can be set to `False` to hide the short fun fact info of user
>This section requires personal access token with user permission otherwise data shown will be incorrect here

**🐱 My GitHub Data** 

> 🏆 433 Contributions in year 2020
 > 
> 📦 Used 292.3 kB in GitHub's Storage 
 > 
> 💼 Opted to Hire
 > 
> 📜 25 Public Repository 
 > 
> 🔑 15 Owned Private Repository 

`SHOW_LOC_CHART`  flag can be set to `False` to hide the Lines of code written in different quarters of different year

**Timeline**

![Chart not found](https://raw.githubusercontent.com/anmol098/anmol098/master/charts/bar_graph.png) 

## :sparkling_heart: Support the project

I open-source almost everything I can, and I try to reply to everyone needing help using these projects. Obviously,
this takes time. You can use this service for free.

However, if you are using this project and happy with it or just want to encourage me to continue creating stuff, there are few ways you can do it :-

- Giving proper credit when you use this action on your readme, linking back to it :D
- Starring and sharing the project :rocket:
- [![paypal.me/aapreneur](https://ionicabizau.github.io/badges/paypal.svg)](https://www.paypal.me/aapreneur) - You can make one-time donations via PayPal. I'll probably buy a ~~beer~~ wine 🍷

Thanks! :heart:

---

# Contributing

Contributions are welcome! ♥! Please share any features, and add unit tests! Use the pull request and issue systems to contribute.

# Selected Contributors

1. [Anmol Pratap Singh](https://github.com/anmol098): Maintainer
2. [Prabhat Singh](https://github.com/prabhatdev): For code timeline graph [#18](https://github.com/anmol098/waka-readme-stats/pull/18)
3. [Hedy Li](https://github.com/hedythedev): For Pull Request [#34](https://github.com/anmol098/waka-readme-stats/pull/34) and [#23](https://github.com/anmol098/waka-readme-stats/pull/23)
4. [Pedro Torres](https://github.com/Corfucinas): For Pull Request [#29](https://github.com/anmol098/waka-readme-stats/pull/29)
5. [Aaron Meese](https://github.com/ajmeese7): For Pull Request [#45](https://github.com/anmol098/waka-readme-stats/pull/45)
6. [Arnav Jindal](https://github.com/Daggy1234): For Pull Request [#48](https://github.com/anmol098/waka-readme-stats/pull/48)
7. [Daniel Rowe](https://github.com/DanRowe1): For Pull Request [#57](https://github.com/anmol098/waka-readme-stats/pull/57)

<details>
<summary>Special mention for those who are currently making their profile readme more awesome :smile: :tada:</summary>

  - [Stanislas](https://github.com/angristan)
  
  - [Pratik Kumar](https://github.com/pr2tik1)
  
  - [Vladimir](https://github.com/sergeev-vn)

  - [Pedro Torres](https://github.com/Corfucinas)
  
  - [leverglowh](https://github.com/leverglowh)
  
  - [patdc](https://github.com/patdc)
  
  - [极客挖掘机](https://github.com/meteor1993)
  
  - [Fan()](https://github.com/Fanduzi)
  
  - [Miller Camilo Vega](https://github.com/minoveaz)
  
  - [XLor](https://github.com/yjl9903)
  
  - [Jesse Okeya](https://github.com/jesseokeya)
  
  - [anaiel](https://github.com/anaiel)
  
  - [Dipto Mondal](https://github.com/diptomondal007)
  
  - [Jerry F. Zhang](https://github.com/JerryFZhang)
  
  - [Karan Singh](https://github.com/karan06126)
  
  - [Erwin Lejeune](https://github.com/guilyx)
  
  - [Manuel Cepeda](https://github.com/mecm1993)
  
  - [Jonathan S](https://github.com/TGTGamer)
  
  - [Tsotne Gvadzabia](https://github.com/RockiRider)
  
  - [Miray](https://github.com/MirayXS)
  
  - [Varad Patil](https://github.com/varadp2000)
  
  - [Prabhat Singh](https://github.com/prabhatdev)
  
  - [Nikhil](https://github.com/nikhilgorantla)
  
  - [大白](https://github.com/2720851545)
  
  - [Du Yizhuo](https://github.com/dyzdyz010)
  
  - [Manas Talukdar](https://github.com/manastalukdar)
  
  - [Simranjeet Singh](https://github.com/smrnjeet222)
  
  - [Aaron Meese](https://github.com/ajmeese7)
  
  - [Prasad Narkhede](https://github.com/p014ri5)
  
  - [Manish Kushwaha](https://github.com/tzmanish)
  
  - [Hedy Li](https://github.com/hedythedev)
  
  - [SHIMIZU Taku](https://github.com/takuan-osho)
  
  - [Jude Wilson](https://github.com/mr-winson)
  
  - [Daniel Rowe](https://github.com/DanRowe1)
  
  - [Muhammad Hassan Ahmed](https://github.com/hassan11196)
  
  - [Alessandro Maggio](https://github.com/Tkd-Alex)
  
<<<<<<< HEAD
  - [Siddharth Gupta](https://github.com/siddg97)
  
  - [Dev-Mehta](https://github.com/Dev-Mehta/)
  
  - [> EdgyCoder ✌](https://github.com/edgycoder)
  
  - [> EdgyCoder ✌](https://github.com/edgycoder)
  
  - [Korel Kashri](https://github.com/korelkashri)
  
  - [Gustavo Barbosa](https://github.com/gusbdev)
=======
  - [eagleanurag](https://github.com/eagleanurag)
  
  - [Aravind V. Nair](https://github.com/aravindvnair99)
  
  - [Raman Preet Singh](https://github.com/raman08)
  
  - [Hayat Tamboli](https://github.com/hayat-tamboli)


>>>>>>> 7e5c5de6
  

</details>

- And you! If ever you are using it right now and you are not on the list please tell us by sending a [Special Mention](https://github.com/anmol098/waka-readme-stats/issues/new/choose) issue :blush: we are glad to add you in the list.


Made with :heart: and Python 🐍.

# Inspired From

> [Awesome Pinned Gists](https://github.com/matchai/awesome-pinned-gists) <br/>
> [athul/waka-readme](https://github.com/athul/waka-readme)

### This project need a **star** ⭐ from you ♥.
<|MERGE_RESOLUTION|>--- conflicted
+++ resolved
@@ -338,7 +338,6 @@
   
   - [Alessandro Maggio](https://github.com/Tkd-Alex)
   
-<<<<<<< HEAD
   - [Siddharth Gupta](https://github.com/siddg97)
   
   - [Dev-Mehta](https://github.com/Dev-Mehta/)
@@ -350,7 +349,7 @@
   - [Korel Kashri](https://github.com/korelkashri)
   
   - [Gustavo Barbosa](https://github.com/gusbdev)
-=======
+
   - [eagleanurag](https://github.com/eagleanurag)
   
   - [Aravind V. Nair](https://github.com/aravindvnair99)
@@ -359,8 +358,6 @@
   
   - [Hayat Tamboli](https://github.com/hayat-tamboli)
 
-
->>>>>>> 7e5c5de6
   
 
 </details>
@@ -375,4 +372,4 @@
 > [Awesome Pinned Gists](https://github.com/matchai/awesome-pinned-gists) <br/>
 > [athul/waka-readme](https://github.com/athul/waka-readme)
 
-### This project need a **star** ⭐ from you ♥.
+### This project need a **star** ⭐ from you ♥.